--- conflicted
+++ resolved
@@ -1,8 +1,4 @@
 [flake8]
-<<<<<<< HEAD
-max-line-length=100
-ignore = E121, E123, E126, E133, E226, E241, E242, E402, E704, W503, W504, W505 and W605
-=======
 max-line-length=99
 ignore =
     E121,
@@ -18,5 +14,4 @@
     W504,
     W505,
     W605
->>>>>>> 9241a45e
 exclude = docs,build,dist